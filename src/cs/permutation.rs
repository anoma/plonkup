--- conflicted
+++ resolved
@@ -1,6 +1,4 @@
 use super::constraint_system::{Variable, WireData};
-use crate::transcript::TranscriptProtocol;
-use merlin::Transcript;
 
 use algebra::{
     curves::PairingEngine,
@@ -8,7 +6,6 @@
 };
 use ff_fft::{DensePolynomial as Polynomial, EvaluationDomain};
 use itertools::izip;
-use rand_core::{CryptoRng, RngCore};
 use rayon::iter::*;
 use rayon::prelude::*;
 use std::collections::HashMap;
@@ -216,14 +213,6 @@
         w_r: &[E::Fr],
         w_o: &[E::Fr],
         (beta, gamma): &(E::Fr, E::Fr),
-<<<<<<< HEAD
-    ) -> Vec<E::Fr>
-    where
-        R: RngCore + CryptoRng,
-    {
-        let z_evaluations = self.compute_fast_permutation_poly(domain, w_l, w_r, w_o, beta, gamma);
-        domain.ifft(&z_evaluations)
-=======
     ) -> (Vec<E::Fr>, Vec<E::Fr>) {
         let z_evaluations = self.compute_fast_permutation_poly(domain, w_l, w_r, w_o, beta, gamma);
 
@@ -242,7 +231,6 @@
         shifted_z_coefficients.push(shifted_z_coefficients[0]);
         shifted_z_coefficients.remove(0);
         shifted_z_coefficients
->>>>>>> 400fd8f8
     }
 
     fn compute_slow_permutation_poly<I>(
@@ -991,30 +979,5 @@
 
             assert_eq!(z_eval, shifted_z_eval)
         }
-<<<<<<< HEAD
-=======
-
-        // Test that the public API version is also correct
-        // We avoid the `Transcript` creation here since it will not do anything on the test
-        let (z_x, z_xw) = perm.compute_permutation_poly(&domain, &w_l, &w_r, &w_o, &(beta, gamma));
-        let z_x_poly = Polynomial::from_coefficients_vec(z_x);
-        let z_xw_poly = Polynomial::from_coefficients_vec(z_xw);
-
-        for element in domain.elements() {
-            let z_eval = z_x_poly.evaluate(element * &domain.group_gen);
-            let shifted_z_eval = z_xw_poly.evaluate(element);
-
-            assert_eq!(z_eval, shifted_z_eval)
-        }
-
-        for _ in 0..100 {
-            let element = Fr::rand(&mut rand::thread_rng());
-
-            let z_eval = z_x_poly.evaluate(element * &domain.group_gen);
-            let shifted_z_eval = z_xw_poly.evaluate(element);
-
-            assert_eq!(z_eval, shifted_z_eval)
-        }
->>>>>>> 400fd8f8
     }
 }