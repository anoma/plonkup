--- conflicted
+++ resolved
@@ -12,11 +12,7 @@
 use dusk_bls12_381::BlsScalar;
 use merlin::Transcript;
 
-<<<<<<< HEAD
-/// Verifier verifies a plookup proof
-=======
 /// Abstraction structure designed verify [`Proof`]s.
->>>>>>> d3412cec
 #[allow(missing_debug_implementations)]
 pub struct Verifier {
     /// VerificationKey which is used to verify a specific Plookup circuit
