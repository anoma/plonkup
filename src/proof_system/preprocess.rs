--- conflicted
+++ resolved
@@ -107,13 +107,8 @@
         &mut self,
         commit_key: &CommitKey,
         transcript: &mut Transcript,
-<<<<<<< HEAD
     ) -> Result<widget::ProverKey, Error> {
         let (_, selectors, preprocessed_table, domain) =
-=======
-    ) -> Result<ProverKey, Error> {
-        let (_, selectors, domain) =
->>>>>>> d3412cec
             self.preprocess_shared(commit_key, transcript)?;
 
         let domain_4n = EvaluationDomain::new(4 * domain.size())?;
@@ -247,7 +242,6 @@
         };
 
         // Prover Key for curve addition
-<<<<<<< HEAD
         let curve_addition_prover_key = widget::ecc::curve_addition::ProverKey {
             q_variable_group_add: (selectors.q_variable_group_add, q_variable_group_add_eval_4n),
         };
@@ -278,17 +272,6 @@
         };
 
         let prover_key = widget::ProverKey {
-=======
-        let curve_addition_prover_key =
-            widget::ecc::curve_addition::ProverKey {
-                q_variable_group_add: (
-                    selectors.q_variable_group_add,
-                    q_variable_group_add_eval_4n,
-                ),
-            };
-
-        let prover_key = ProverKey {
->>>>>>> d3412cec
             n: domain.size(),
             arithmetic: arithmetic_prover_key,
             logic: logic_prover_key,
@@ -313,12 +296,7 @@
         commit_key: &CommitKey,
         transcript: &mut Transcript,
     ) -> Result<widget::VerifierKey, Error> {
-<<<<<<< HEAD
         let (verifier_key, _, _, _) = self.preprocess_shared(commit_key, transcript)?;
-=======
-        let (verifier_key, _, _) =
-            self.preprocess_shared(commit_key, transcript)?;
->>>>>>> d3412cec
         Ok(verifier_key)
     }
 
@@ -331,7 +309,6 @@
         commit_key: &CommitKey,
         transcript: &mut Transcript,
     ) -> Result<
-<<<<<<< HEAD
         (
             widget::VerifierKey,
             SelectorPolynomials,
@@ -341,12 +318,6 @@
         Error,
     > {
         let domain = EvaluationDomain::new(self.total_size())?;
-=======
-        (widget::VerifierKey, SelectorPolynomials, EvaluationDomain),
-        Error,
-    > {
-        let domain = EvaluationDomain::new(self.circuit_size())?;
->>>>>>> d3412cec
 
         // Check that the length of the wires is consistent.
         self.check_poly_same_len()?;
@@ -354,7 +325,6 @@
         // 1. Pad circuit to a power of two
         self.pad(domain.size as usize - self.n);
 
-<<<<<<< HEAD
         let q_m_poly = Polynomial::from_coefficients_slice(&domain.ifft(&self.q_m));
         let q_l_poly = Polynomial::from_coefficients_slice(&domain.ifft(&self.q_l));
         let q_r_poly = Polynomial::from_coefficients_slice(&domain.ifft(&self.q_r));
@@ -369,32 +339,6 @@
         let q_variable_group_add_poly =
             Polynomial::from_coefficients_slice(&domain.ifft(&self.q_variable_group_add));
         let q_lookup_poly = Polynomial::from_coefficients_slice(&domain.ifft(&self.q_lookup));
-=======
-        let q_m_poly =
-            Polynomial::from_coefficients_slice(&domain.ifft(&self.q_m));
-        let q_l_poly =
-            Polynomial::from_coefficients_slice(&domain.ifft(&self.q_l));
-        let q_r_poly =
-            Polynomial::from_coefficients_slice(&domain.ifft(&self.q_r));
-        let q_o_poly =
-            Polynomial::from_coefficients_slice(&domain.ifft(&self.q_o));
-        let q_c_poly =
-            Polynomial::from_coefficients_slice(&domain.ifft(&self.q_c));
-        let q_4_poly =
-            Polynomial::from_coefficients_slice(&domain.ifft(&self.q_4));
-        let q_arith_poly =
-            Polynomial::from_coefficients_slice(&domain.ifft(&self.q_arith));
-        let q_range_poly =
-            Polynomial::from_coefficients_slice(&domain.ifft(&self.q_range));
-        let q_logic_poly =
-            Polynomial::from_coefficients_slice(&domain.ifft(&self.q_logic));
-        let q_fixed_group_add_poly = Polynomial::from_coefficients_slice(
-            &domain.ifft(&self.q_fixed_group_add),
-        );
-        let q_variable_group_add_poly = Polynomial::from_coefficients_slice(
-            &domain.ifft(&self.q_variable_group_add),
-        );
->>>>>>> d3412cec
 
         // 2. Compute the sigma polynomials
         let (
@@ -463,7 +407,6 @@
                 q_fixed_group_add: q_fixed_group_add_poly_commit,
             };
         // Verifier Key for curve addition circuits
-<<<<<<< HEAD
         let curve_addition_verifier_key = widget::ecc::curve_addition::VerifierKey {
             q_variable_group_add: q_variable_group_add_poly_commit,
         };
@@ -477,12 +420,6 @@
             table_4: preprocessed_table.t_4.1,
         };
 
-=======
-        let curve_addition_verifier_key =
-            widget::ecc::curve_addition::VerifierKey {
-                q_variable_group_add: q_variable_group_add_poly_commit,
-            };
->>>>>>> d3412cec
         // Verifier Key for permutation argument
         let permutation_verifier_key = widget::permutation::VerifierKey {
             left_sigma: left_sigma_poly_commit,
