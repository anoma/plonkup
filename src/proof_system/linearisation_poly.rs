--- conflicted
+++ resolved
@@ -10,32 +10,20 @@
     proof_system::ProverKey,
 };
 
-<<<<<<< HEAD
-// Evaluations of points from a plookup protocol at `z` or and `z * root of unity`
-pub struct Evaluations {
-    pub proof: ProofEvaluations,
-=======
 use dusk_bls12_381::BlsScalar;
 use dusk_bytes::{DeserializableSlice, Serializable};
 #[allow(dead_code)]
 /// Evaluations at points `z` or and `z * root of unity`
 pub(crate) struct Evaluations {
     pub(crate) proof: ProofEvaluations,
->>>>>>> d3412cec
     // Evaluation of the linearisation sigma polynomial at `z`
     pub(crate) quot_eval: BlsScalar,
 }
-<<<<<<< HEAD
-/// Proof Evaluations is a subset of all of the evaluations. These evaluations will be added to the proof
-#[derive(Debug, Eq, PartialEq, Clone)]
-pub struct ProofEvaluations {
-=======
 
 /// Subset of all of the evaluations. These evaluations
 /// are added to the [`Proof`](super::Proof).
 #[derive(Debug, Eq, PartialEq, Clone, Default)]
 pub(crate) struct ProofEvaluations {
->>>>>>> d3412cec
     // Evaluation of the witness polynomial for the left wire at `z`
     pub(crate) a_eval: BlsScalar,
     // Evaluation of the witness polynomial for the right wire at `z`
@@ -58,13 +46,9 @@
     //
     pub(crate) q_l_eval: BlsScalar,
     //
-<<<<<<< HEAD
     pub q_r_eval: BlsScalar,
     //
     pub q_lookup_eval: BlsScalar,
-=======
-    pub(crate) q_r_eval: BlsScalar,
->>>>>>> d3412cec
     // Evaluation of the left sigma polynomial at `z`
     pub(crate) left_sigma_eval: BlsScalar,
     // Evaluation of the right sigma polynomial at `z`
@@ -75,7 +59,6 @@
     // Evaluation of the linearisation sigma polynomial at `z`
     pub(crate) lin_poly_eval: BlsScalar,
 
-<<<<<<< HEAD
     // (Shifted) Evaluation of the permutation polynomial at `z * root of unity`
     pub perm_eval: BlsScalar,
 
@@ -99,42 +82,11 @@
 
     /// Evaluations of the table polynomial at `z * root of unity`
     pub table_next_eval: BlsScalar,
-=======
-    // (Shifted) Evaluation of the permutation polynomial at `z * root of
-    // unity`
-    pub(crate) perm_eval: BlsScalar,
->>>>>>> d3412cec
 }
 
 impl Serializable<{ 16 * BlsScalar::SIZE }> for ProofEvaluations {
     type Error = dusk_bytes::Error;
 
-<<<<<<< HEAD
-        bytes[0..32].copy_from_slice(&self.a_eval.to_bytes()[..]);
-        bytes[32..64].copy_from_slice(&self.b_eval.to_bytes()[..]);
-        bytes[64..96].copy_from_slice(&self.c_eval.to_bytes()[..]);
-        bytes[96..128].copy_from_slice(&self.d_eval.to_bytes()[..]);
-        bytes[128..160].copy_from_slice(&self.a_next_eval.to_bytes()[..]);
-        bytes[160..192].copy_from_slice(&self.b_next_eval.to_bytes()[..]);
-        bytes[192..224].copy_from_slice(&self.d_next_eval.to_bytes()[..]);
-        bytes[224..256].copy_from_slice(&self.q_arith_eval.to_bytes()[..]);
-        bytes[256..288].copy_from_slice(&self.q_c_eval.to_bytes()[..]);
-        bytes[288..320].copy_from_slice(&self.q_l_eval.to_bytes()[..]);
-        bytes[320..352].copy_from_slice(&self.q_r_eval.to_bytes()[..]);
-        bytes[352..384].copy_from_slice(&self.left_sigma_eval.to_bytes()[..]);
-        bytes[384..416].copy_from_slice(&self.right_sigma_eval.to_bytes()[..]);
-        bytes[416..448].copy_from_slice(&self.out_sigma_eval.to_bytes()[..]);
-        bytes[448..480].copy_from_slice(&self.lin_poly_eval.to_bytes()[..]);
-        bytes[480..512].copy_from_slice(&self.perm_eval.to_bytes()[..]);
-        bytes[512..544].copy_from_slice(&self.lin_poly_eval.to_bytes()[..]);
-        bytes[544..576].copy_from_slice(&self.perm_eval.to_bytes()[..]);
-
-        bytes
-    }
-    // Deserialises a slice of bytes into a proof Evaluation struct
-    pub fn from_bytes(bytes: &[u8]) -> Result<ProofEvaluations, Error> {
-        use crate::serialisation::{read_scalar, SerialisationErrors};
-=======
     #[allow(unused_must_use)]
     fn to_bytes(&self) -> [u8; Self::SIZE] {
         use dusk_bytes::Write;
@@ -157,37 +109,10 @@
         writer.write(&self.out_sigma_eval.to_bytes());
         writer.write(&self.lin_poly_eval.to_bytes());
         writer.write(&self.perm_eval.to_bytes());
->>>>>>> d3412cec
 
         buf
     }
 
-<<<<<<< HEAD
-        let (a_eval, rest) = read_scalar(bytes)?;
-        let (b_eval, rest) = read_scalar(rest)?;
-        let (c_eval, rest) = read_scalar(rest)?;
-        let (d_eval, rest) = read_scalar(rest)?;
-        let (a_next_eval, rest) = read_scalar(rest)?;
-        let (b_next_eval, rest) = read_scalar(rest)?;
-        let (d_next_eval, rest) = read_scalar(rest)?;
-        let (q_arith_eval, rest) = read_scalar(rest)?;
-        let (q_c_eval, rest) = read_scalar(rest)?;
-        let (q_l_eval, rest) = read_scalar(rest)?;
-        let (q_r_eval, rest) = read_scalar(rest)?;
-        let (q_lookup_eval, rest) = read_scalar(rest)?;
-        let (left_sigma_eval, rest) = read_scalar(rest)?;
-        let (right_sigma_eval, rest) = read_scalar(rest)?;
-        let (out_sigma_eval, rest) = read_scalar(rest)?;
-        let (lin_poly_eval, rest) = read_scalar(rest)?;
-        let (perm_eval, _) = read_scalar(rest)?;
-        let (lookup_perm_eval, _) = read_scalar(rest)?;
-        let (h_1_eval, rest) = read_scalar(rest)?;
-        let (h_1_next_eval, rest) = read_scalar(rest)?;
-        let (h_2_eval, rest) = read_scalar(rest)?;
-        let (f_eval, rest) = read_scalar(rest)?;
-        let (table_eval, rest) = read_scalar(rest)?;
-        let (table_next_eval, _) = read_scalar(rest)?;
-=======
     fn from_bytes(
         buf: &[u8; Self::SIZE],
     ) -> Result<ProofEvaluations, Self::Error> {
@@ -208,7 +133,6 @@
         let out_sigma_eval = BlsScalar::from_reader(&mut buffer)?;
         let lin_poly_eval = BlsScalar::from_reader(&mut buffer)?;
         let perm_eval = BlsScalar::from_reader(&mut buffer)?;
->>>>>>> d3412cec
 
         Ok(ProofEvaluations {
             a_eval,
@@ -228,7 +152,6 @@
             out_sigma_eval,
             lin_poly_eval,
             perm_eval,
-<<<<<<< HEAD
             lookup_perm_eval,
             h_1_eval,
             h_1_next_eval,
@@ -236,17 +159,7 @@
             f_eval,
             table_eval,
             table_next_eval,
-        };
-        Ok(proof_evals)
-    }
-
-    pub const fn serialised_size() -> usize {
-        const NUM_SCALARS: usize = 15;
-        const SCALAR_SIZE: usize = 32;
-        NUM_SCALARS * SCALAR_SIZE
-=======
         })
->>>>>>> d3412cec
     }
 }
 
