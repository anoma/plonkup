// This Source Code Form is subject to the terms of the Mozilla Public
// License, v. 2.0. If a copy of the MPL was not distributed with this
// file, You can obtain one at http://mozilla.org/MPL/2.0/.
//
// Copyright (c) DUSK NETWORK. All rights reserved.

//! A Proof stores the commitments to all of the elements that
//! are needed to univocally identify a prove of some statement.
//!
//! This module contains the implementation of the `PlookupComposer`s
//! `Proof` structure and it's methods.

use super::linearisation_poly::ProofEvaluations;
use super::lookup_lineariser::PlookupProofEvaluations;
use super::proof_system_errors::ProofErrors;
use crate::commitment_scheme::kzg10::{AggregateProof, Commitment, OpeningKey};
use crate::fft::{EvaluationDomain, Polynomial};
use crate::plookup::{MultiSet, PlookupTable4Arity, PreprocessedTable4Arity};
use crate::proof_system::widget::{PlookupVerifierKey, VerifierKey};
use crate::transcript::TranscriptProtocol;
use anyhow::{Error, Result};
use dusk_bls12_381::{multiscalar_mul::msm_variable_base, BlsScalar, G1Affine};
use dusk_bytes::Serializable;
use merlin::Transcript;
use serde::de::Visitor;
use serde::{self, Deserialize, Deserializer, Serialize, Serializer};

/// A plookup proof contains all of the fields of a plonk proof
/// and then some additionally derived fields
#[derive(Debug, Eq, PartialEq, Clone)]
pub struct PlookupProof {
    /// Commitment to the witness polynomial for the left wires.
    pub a_comm: Commitment,
    /// Commitment to the witness polynomial for the right wires.
    pub b_comm: Commitment,
    /// Commitment to the witness polynomial for the output wires.
    pub c_comm: Commitment,
    /// Commitment to the witness polynomial for the fourth wires.
    pub d_comm: Commitment,

    /// Commitment to the lookup query polynomial.
    pub f_comm: Commitment,

    /// Commitment to first half of sorted polynomial
    pub h_1_comm: Commitment,

    /// Commitment to second half of sorted polynomial
    pub h_2_comm: Commitment,

    /// Commitment to the permutation polynomial.
    pub z_comm: Commitment,

    /// Commitment to the plookup permutation polynomial.
    pub p_comm: Commitment,

    /// Commitment to the quotient polynomial.
    pub t_1_comm: Commitment,
    /// Commitment to the quotient polynomial.
    pub t_2_comm: Commitment,
    /// Commitment to the quotient polynomial.
    pub t_3_comm: Commitment,
    /// Commitment to the quotient polynomial.
    pub t_4_comm: Commitment,

    /// Commitment to the opening polynomial.
    pub w_z_comm: Commitment,
    /// Commitment to the shifted opening polynomial.
    pub w_zw_comm: Commitment,

    /// Subset of all of the evaluations added to the proof.
    pub evaluations: PlookupProofEvaluations,
}

impl PlookupProof {
    // // Serialises a Proof struct
    // pub fn to_bytes(&self) -> [u8; PROOF_SIZE] {
    //     let mut bytes = [0u8; PROOF_SIZE];
    //     bytes[0..48].copy_from_slice(&self.a_comm.0.to_compressed()[..]);
    //     bytes[48..96].copy_from_slice(&self.b_comm.0.to_compressed()[..]);
    //     bytes[96..144].copy_from_slice(&self.c_comm.0.to_compressed()[..]);
    //     bytes[144..192].copy_from_slice(&self.d_comm.0.to_compressed()[..]);
    //     bytes[192..240].copy_from_slice(&self.z_comm.0.to_compressed()[..]);
    //     bytes[240..288].copy_from_slice(&self.t_1_comm.0.to_compressed()[..]);
    //     bytes[288..336].copy_from_slice(&self.t_2_comm.0.to_compressed()[..]);
    //     bytes[336..384].copy_from_slice(&self.t_3_comm.0.to_compressed()[..]);
    //     bytes[384..432].copy_from_slice(&self.t_4_comm.0.to_compressed()[..]);
    //     bytes[432..480].copy_from_slice(&self.w_z_comm.0.to_compressed()[..]);
    //     bytes[480..528].copy_from_slice(&self.w_zw_comm.0.to_compressed()[..]);
    //     bytes[528..PROOF_SIZE].copy_from_slice(&self.evaluations.to_bytes()[..]);

    //     bytes
    // }

    /// Deserialises a Proof struct
    pub fn from_bytes(bytes: &[u8]) -> Result<PlookupProof, Error> {
        use crate::serialisation::read_commitment;

        let (a_comm, rest) = read_commitment(bytes)?;
        let (b_comm, rest) = read_commitment(rest)?;
        let (c_comm, rest) = read_commitment(rest)?;
        let (d_comm, rest) = read_commitment(rest)?;
        let (f_comm, rest) = read_commitment(rest)?;
        let (h_1_comm, rest) = read_commitment(rest)?;
        let (h_2_comm, rest) = read_commitment(rest)?;
        let (z_comm, rest) = read_commitment(rest)?;
        let (p_comm, rest) = read_commitment(rest)?;
        let (t_1_comm, rest) = read_commitment(rest)?;
        let (t_2_comm, rest) = read_commitment(rest)?;
        let (t_3_comm, rest) = read_commitment(rest)?;
        let (t_4_comm, rest) = read_commitment(rest)?;
        let (w_z_comm, rest) = read_commitment(rest)?;
        let (w_zw_comm, rest) = read_commitment(rest)?;

        let evaluations = PlookupProofEvaluations::from_bytes(rest);

        let proof = PlookupProof {
            a_comm,
            b_comm,
            c_comm,
            d_comm,
            f_comm,
            h_1_comm,
            h_2_comm,
            z_comm,
            p_comm,
            t_1_comm,
            t_2_comm,
            t_3_comm,
            t_4_comm,
            w_z_comm,
            w_zw_comm,
            evaluations: evaluations?,
        };
        Ok(proof)
    }

    /// Returns the serialised size of a [`Proof`] object.
    pub const fn serialised_size() -> usize {
        const NUM_COMMITMENTS: usize = 11;
        const COMMITMENT_SIZE: usize = 48;
        (NUM_COMMITMENTS * COMMITMENT_SIZE) + ProofEvaluations::serialised_size()
    }

    /// Performs the verification of a `Proof` returning a boolean result.
    pub(crate) fn verify(
        &self,
        verifier_key: &PlookupVerifierKey,
        transcript: &mut Transcript,
        opening_key: &OpeningKey,
        lookup_table: &PlookupTable4Arity,
        pub_inputs: &[BlsScalar],
    ) -> Result<(), Error> {
        let domain = EvaluationDomain::new(verifier_key.n)?;
        // Subgroup checks are done when the proof is deserialised.

        // In order for the Verifier and Prover to have the same view in the non-interactive setting
        // Both parties must commit the same elements into the transcript
        // Below the verifier will simulate an interaction with the prover by adding the same elements
        // that the prover added into the transcript, hence generating the same challenges
        //
        // Add commitment to witness polynomials to transcript
        transcript.append_commitment(b"w_l", &self.a_comm);
        transcript.append_commitment(b"w_r", &self.b_comm);
        transcript.append_commitment(b"w_o", &self.c_comm);
        transcript.append_commitment(b"w_4", &self.d_comm);

        // Compute zeta compression challenge
        let zeta = transcript.challenge_scalar(b"zeta");

        // Add f_poly commitment to transcript
        transcript.append_commitment(b"f", &self.f_comm);

        // Compute beta and gamma challenges
        let beta = transcript.challenge_scalar(b"beta");
        transcript.append_scalar(b"beta", &beta);
        let gamma = transcript.challenge_scalar(b"gamma");

        // Compute delta and epsilon challenges
        let delta = transcript.challenge_scalar(b"delta");
        let epsilon = transcript.challenge_scalar(b"epsilon");

        // Add commitment to permutation polynomial to transcript
        transcript.append_commitment(b"z", &self.z_comm);

        // Compute evaluation challenge
        let z_challenge = transcript.challenge_scalar(b"z_challenge");

        // Add h polynomials to transcript
        transcript.append_commitment(b"h1", &self.h_1_comm);
        transcript.append_commitment(b"h2", &self.h_2_comm);

        // Add permutation polynomial commitment to transcript
        transcript.append_commitment(b"p", &self.p_comm);

        // Compute quotient challenge
        let alpha = transcript.challenge_scalar(b"alpha");
        let range_sep_challenge = transcript.challenge_scalar(b"range separation challenge");
        let logic_sep_challenge = transcript.challenge_scalar(b"logic separation challenge");
        let fixed_base_sep_challenge =
            transcript.challenge_scalar(b"fixed base separation challenge");
        let var_base_sep_challenge =
            transcript.challenge_scalar(b"variable base separation challenge");
        let lookup_sep_challenge = transcript.challenge_scalar(b"lookup challenge");

        // Add commitment to quotient polynomial to transcript
        transcript.append_commitment(b"t_1", &self.t_1_comm);
        transcript.append_commitment(b"t_2", &self.t_2_comm);
        transcript.append_commitment(b"t_3", &self.t_3_comm);
        transcript.append_commitment(b"t_4", &self.t_4_comm);

        // Compute zero polynomial evaluated at `z_challenge`
        let z_h_eval = domain.evaluate_vanishing_polynomial(&z_challenge);

        // Compute first lagrange polynomial evaluated at `z_challenge`
        let l1_eval = compute_first_lagrange_evaluation(&domain, &z_h_eval, &z_challenge);

        // Compute n'th Lagrange poly evaluated at `z_challenge`
        let ln_eval = compute_nth_lagrange_evaluation(&domain, &z_h_eval, &z_challenge);

        // Compress table into vector of single elements
        let mut compressed_t: Vec<BlsScalar> = lookup_table
            .0
            .iter()
            .map(|arr| arr[0] + arr[1] * zeta + arr[2] * zeta * zeta + arr[3] * zeta * zeta * zeta)
            .collect();

        // Sort table so we can be sure to choose an element that is not the highest or lowest
        compressed_t.sort();
        let second_element = compressed_t[1];

        // Pad the table to the correct size with an element that is not the highest or lowest
        let pad = vec![second_element; domain.size() - compressed_t.len()];
        compressed_t.extend(pad);

        // Sort again to return t to sorted state
        // There may be a better way of inserting the padding so the sort does not need to happen twice
        compressed_t.sort();

        let compressed_t_multiset = MultiSet(compressed_t);

        // Compute table poly
        let t = Polynomial::from_coefficients_vec(domain.ifft(&compressed_t_multiset.0.as_slice()));

        let table_eval = t.evaluate(&z_challenge);
        let table_next_eval = t.evaluate(&(z_challenge * domain.group_gen));

        // Compute quotient polynomial evaluated at `z_challenge`
        let t_eval = self.compute_quotient_evaluation(
            &domain,
            pub_inputs,
            &alpha,
            &beta,
            &gamma,
            &delta,
            &epsilon,
            &zeta,
            &z_challenge,
            &z_h_eval,
            &l1_eval,
            &ln_eval,
            &self.evaluations.perm_eval,
            &lookup_sep_challenge,
        );

        // Compute commitment to quotient polynomial
        // This method is necessary as we pass the `un-splitted` variation to our commitment scheme
        let t_comm = self.compute_quotient_commitment(&z_challenge, domain.size());

        // Add evaluations to transcript
        transcript.append_scalar(b"a_eval", &self.evaluations.a_eval);
        transcript.append_scalar(b"b_eval", &self.evaluations.b_eval);
        transcript.append_scalar(b"c_eval", &self.evaluations.c_eval);
        transcript.append_scalar(b"d_eval", &self.evaluations.d_eval);
        transcript.append_scalar(b"a_next_eval", &self.evaluations.a_next_eval);
        transcript.append_scalar(b"b_next_eval", &self.evaluations.b_next_eval);
        transcript.append_scalar(b"d_next_eval", &self.evaluations.d_next_eval);
        transcript.append_scalar(b"left_sig_eval", &self.evaluations.left_sigma_eval);
        transcript.append_scalar(b"right_sig_eval", &self.evaluations.right_sigma_eval);
        transcript.append_scalar(b"out_sig_eval", &self.evaluations.out_sigma_eval);
        transcript.append_scalar(b"q_arith_eval", &self.evaluations.q_arith_eval);
        transcript.append_scalar(b"q_c_eval", &self.evaluations.q_c_eval);
        transcript.append_scalar(b"q_l_eval", &self.evaluations.q_l_eval);
        transcript.append_scalar(b"q_r_eval", &self.evaluations.q_r_eval);
        transcript.append_scalar(b"q_lookup_eval", &self.evaluations.q_lookup_eval);
        transcript.append_scalar(b"perm_eval", &self.evaluations.perm_eval);
        transcript.append_scalar(b"lookup_perm_eval", &self.evaluations.lookup_perm_eval);
        transcript.append_scalar(b"h_1_eval", &self.evaluations.h_1_eval);
        transcript.append_scalar(b"h_1_next_eval", &self.evaluations.h_1_next_eval);
        transcript.append_scalar(b"h_2_next_eval", &self.evaluations.h_2_next_eval);
        transcript.append_scalar(b"t_eval", &t_eval);
        transcript.append_scalar(b"r_eval", &self.evaluations.lin_poly_eval);

        // Compute linearisation commitment
        let r_comm = self.compute_linearisation_commitment(
            &alpha,
            &beta,
            &gamma,
            &delta,
            &epsilon,
            (
                &range_sep_challenge,
                &logic_sep_challenge,
                &fixed_base_sep_challenge,
                &var_base_sep_challenge,
                &lookup_sep_challenge,
            ),
            &z_challenge,
            l1_eval,
            ln_eval,
            table_eval,
            table_next_eval,
            domain.group_gen_inv,
            &verifier_key,
        );

        // Commitment Scheme
        // Now we delegate computation to the commitment scheme by batch checking two proofs
        // The `AggregateProof`, which is a proof that all the necessary polynomials evaluated at `z_challenge` are correct
        // and a `SingleProof` which is proof that the permutation polynomial evaluated at the shifted root of unity is correct

        // Compose the Aggregated Proof
        //
        let mut aggregate_proof = AggregateProof::with_witness(self.w_z_comm);
        aggregate_proof.add_part((t_eval, t_comm));
        aggregate_proof.add_part((self.evaluations.lin_poly_eval, r_comm));
        aggregate_proof.add_part((self.evaluations.a_eval, self.a_comm));
        aggregate_proof.add_part((self.evaluations.b_eval, self.b_comm));
        aggregate_proof.add_part((self.evaluations.c_eval, self.c_comm));
        aggregate_proof.add_part((self.evaluations.d_eval, self.d_comm));
        aggregate_proof.add_part((
            self.evaluations.left_sigma_eval,
            verifier_key.permutation.left_sigma,
        ));
        aggregate_proof.add_part((
            self.evaluations.right_sigma_eval,
            verifier_key.permutation.right_sigma,
        ));
        aggregate_proof.add_part((
            self.evaluations.out_sigma_eval,
            verifier_key.permutation.out_sigma,
        ));
        aggregate_proof.add_part((self.evaluations.f_short_eval, self.f_comm));
        aggregate_proof.add_part((self.evaluations.h_1_eval, self.h_1_comm));
        // Flatten proof with opening challenge
        let flattened_proof_a = aggregate_proof.flatten(transcript);

        // Compose the shifted aggregate proof
        let mut shifted_aggregate_proof = AggregateProof::with_witness(self.w_zw_comm);
        shifted_aggregate_proof.add_part((self.evaluations.perm_eval, self.z_comm));
        shifted_aggregate_proof.add_part((self.evaluations.a_next_eval, self.a_comm));
        shifted_aggregate_proof.add_part((self.evaluations.b_next_eval, self.b_comm));
        shifted_aggregate_proof.add_part((self.evaluations.d_next_eval, self.d_comm));
        shifted_aggregate_proof.add_part((self.evaluations.h_1_next_eval, self.h_1_comm));
        shifted_aggregate_proof.add_part((self.evaluations.h_2_next_eval, self.h_2_comm));
        shifted_aggregate_proof.add_part((self.evaluations.lookup_perm_eval, self.p_comm));
        let flattened_proof_b = shifted_aggregate_proof.flatten(transcript);
        // Add commitment to openings to transcript
        transcript.append_commitment(b"w_z", &self.w_z_comm);
        transcript.append_commitment(b"w_z_w", &self.w_zw_comm);
        // Batch check
        if opening_key
            .batch_check(
                &[z_challenge, (z_challenge * domain.group_gen)],
                &[flattened_proof_a, flattened_proof_b],
                transcript,
            )
            .is_err()
        {
            return Err(ProofErrors::ProofVerificationError.into());
        }

        Ok(())
    }

    #[allow(clippy::too_many_arguments)]
    fn compute_quotient_evaluation(
        &self,
        domain: &EvaluationDomain,
        pub_inputs: &[BlsScalar],
        alpha: &BlsScalar,
        beta: &BlsScalar,
        gamma: &BlsScalar,
        delta: &BlsScalar,
        epsilon: &BlsScalar,
        zeta: &BlsScalar,
        z_challenge: &BlsScalar,
        z_h_eval: &BlsScalar,
        l1_eval: &BlsScalar,
        ln_eval: &BlsScalar,
        z_hat_eval: &BlsScalar,
        lookup_sep_challenge: &BlsScalar,
    ) -> BlsScalar {
        let omega_inv = domain.group_gen_inv;

        // Compute the public input polynomial evaluated at `z_challenge`
        let pi_eval = compute_barycentric_eval(pub_inputs, z_challenge, domain);

        // Compute powers of alpha_0
        let alpha_sq = alpha.square();

        // Compute powers of alpha_1
        let l_sep_2 = lookup_sep_challenge.square();
        let l_sep_3 = lookup_sep_challenge * l_sep_2;
        let l_sep_4 = lookup_sep_challenge * l_sep_3;
        let l_sep_5 = lookup_sep_challenge * l_sep_4;

        // Compute power of zeta
        let zeta_sq = zeta.square();
        let zeta_cu = zeta_sq * zeta;

        // Compute common term
        let epsilon_one_plus_delta = epsilon * (BlsScalar::one() + delta);

        // r + PI(z)
        let a = self.evaluations.lin_poly_eval + pi_eval;

        // a + beta * sigma_1 + gamma
        let beta_sig1 = beta * self.evaluations.left_sigma_eval;
        let b_0 = self.evaluations.a_eval + beta_sig1 + gamma;

        // b+ beta * sigma_2 + gamma
        let beta_sig2 = beta * self.evaluations.right_sigma_eval;
        let b_1 = self.evaluations.b_eval + beta_sig2 + gamma;

        // c+ beta * sigma_3 + gamma
        let beta_sig3 = beta * self.evaluations.out_sigma_eval;
        let b_2 = self.evaluations.c_eval + beta_sig3 + gamma;

        // ((d + gamma) * z_hat) * alpha_0
        let b_3 = (self.evaluations.d_eval + gamma) * z_hat_eval * alpha;

        let b = b_0 * b_1 * b_2 * b_3;

        // l_1(z) * alpha_0^2
        let c = l1_eval * alpha_sq;

        // q_lookup(z) * (a + b*zeta + c*zeta^2 + d*zeta^3) * alpha_1
        let d_0 = self.evaluations.a_eval
            + (self.evaluations.b_eval * zeta)
            + (self.evaluations.c_eval * zeta_sq)
            + (self.evaluations.d_eval * zeta_cu);
        let d = self.evaluations.q_lookup_eval * d_0 * lookup_sep_challenge;

        // l_1(z) * alpha_1^2
        let e = l1_eval * l_sep_2;

        // (z - omega_inv) * p_eval * (epsilon( 1+ delta) + h_1_eval +(delta * h_1_next_eval)(epsilon( 1+ delta) + delta * h_2_next_eval) * alpha_1^3
        let f_0 = z_challenge - omega_inv;
        let f_1 = epsilon_one_plus_delta
            + self.evaluations.h_1_eval
            + (delta * self.evaluations.h_1_next_eval);
        let f_2 = epsilon_one_plus_delta + (delta * self.evaluations.h_2_next_eval);
        let f = f_0 * self.evaluations.lookup_perm_eval * f_1 * f_2 * l_sep_3;

        // l_n(z) * h_2_next_eval * alpha_1^4
        let g = ln_eval * self.evaluations.h_2_next_eval * l_sep_4;

        // l_n(z) * alpha_1^5
        let h = ln_eval * l_sep_5;

        // Return t_eval
        (a - b - c + d - e - f - g - h) * z_h_eval.invert().unwrap()
    }

    fn compute_quotient_commitment(&self, z_challenge: &BlsScalar, n: usize) -> Commitment {
        let z_n = z_challenge.pow(&[n as u64, 0, 0, 0]);
        let z_two_n = z_challenge.pow(&[2 * n as u64, 0, 0, 0]);
        let z_three_n = z_challenge.pow(&[3 * n as u64, 0, 0, 0]);
        let t_comm = self.t_1_comm.0
            + self.t_2_comm.0 * z_n
            + self.t_3_comm.0 * z_two_n
            + self.t_4_comm.0 * z_three_n;
        Commitment::from_projective(t_comm)
    }

    // Commitment to [r]_1
    #[allow(clippy::too_many_arguments)]
    fn compute_linearisation_commitment(
        &self,
        alpha: &BlsScalar,
        beta: &BlsScalar,
        gamma: &BlsScalar,
        delta: &BlsScalar,
        epsilon: &BlsScalar,
        (
            range_sep_challenge,
            logic_sep_challenge,
            fixed_base_sep_challenge,
            var_base_sep_challenge,
            lookup_sep_challenge,
        ): (&BlsScalar, &BlsScalar, &BlsScalar, &BlsScalar, &BlsScalar),
        z_challenge: &BlsScalar,
        l1_eval: BlsScalar,
        ln_eval: BlsScalar,
        t_eval: BlsScalar,
        t_next_eval: BlsScalar,
        omega_inv: BlsScalar,
        verifier_key: &PlookupVerifierKey,
    ) -> Commitment {
        let mut scalars: Vec<_> = Vec::with_capacity(6);
        let mut points: Vec<G1Affine> = Vec::with_capacity(6);

        verifier_key.arithmetic.compute_linearisation_commitment(
            &mut scalars,
            &mut points,
            &self.evaluations,
        );

        verifier_key.range.compute_linearisation_commitment(
            &range_sep_challenge,
            &mut scalars,
            &mut points,
            &self.evaluations,
        );

        verifier_key.logic.compute_linearisation_commitment(
            &logic_sep_challenge,
            &mut scalars,
            &mut points,
            &self.evaluations,
        );

        verifier_key.fixed_base.compute_linearisation_commitment(
            &fixed_base_sep_challenge,
            &mut scalars,
            &mut points,
            &self.evaluations,
        );

        verifier_key.variable_base.compute_linearisation_commitment(
            &var_base_sep_challenge,
            &mut scalars,
            &mut points,
            &self.evaluations,
        );

        verifier_key.lookup.compute_linearisation_commitment(
            lookup_sep_challenge,
            &mut scalars,
            &mut points,
            &self.evaluations,
            z_challenge,
            (&delta, &epsilon),
            &l1_eval,
            &ln_eval,
            &t_eval,
            &t_next_eval,
            self.h_1_comm.0,
            self.h_2_comm.0,
            self.p_comm.0,
<<<<<<< HEAD
=======
            &omega_inv,
>>>>>>> 57614874
        );

        verifier_key.permutation.compute_linearisation_commitment(
            &mut scalars,
            &mut points,
            &self.evaluations,
            z_challenge,
            (alpha, beta, gamma),
            &l1_eval,
            self.z_comm.0,
        );

        Commitment::from_projective(msm_variable_base(&points, &scalars))
    }
}

fn compute_first_lagrange_evaluation(
    domain: &EvaluationDomain,
    z_h_eval: &BlsScalar,
    z_challenge: &BlsScalar,
) -> BlsScalar {
    let n_fr = BlsScalar::from(domain.size() as u64);
    let denom = n_fr * (z_challenge - BlsScalar::one());
    z_h_eval * denom.invert().unwrap()
}

fn compute_nth_lagrange_evaluation(
    domain: &EvaluationDomain,
    z_h_eval: &BlsScalar,
    z_challenge: &BlsScalar,
) -> BlsScalar {
    let n_fr = BlsScalar::from(domain.size() as u64);
    let eval_point = z_challenge * domain.group_gen;
    let denom = n_fr * (eval_point - BlsScalar::one());
    z_h_eval * denom.invert().unwrap()
}

#[warn(clippy::needless_range_loop)]
fn compute_barycentric_eval(
    evaluations: &[BlsScalar],
    point: &BlsScalar,
    domain: &EvaluationDomain,
) -> BlsScalar {
    use crate::util::batch_inversion;
    use rayon::iter::IntoParallelIterator;
    use rayon::prelude::*;

    let numerator =
        (point.pow(&[domain.size() as u64, 0, 0, 0]) - BlsScalar::one()) * domain.size_inv;

    // Indices with non-zero evaluations
    let non_zero_evaluations: Vec<usize> = (0..evaluations.len())
        .into_par_iter()
        .filter(|&i| {
            let evaluation = &evaluations[i];
            evaluation != &BlsScalar::zero()
        })
        .collect();

    // Only compute the denominators with non-zero evaluations
    let mut denominators: Vec<BlsScalar> = (0..non_zero_evaluations.len())
        .into_par_iter()
        .map(|i| {
            // index of non-zero evaluation
            let index = non_zero_evaluations[i];

            (domain.group_gen_inv.pow(&[index as u64, 0, 0, 0]) * point) - BlsScalar::one()
        })
        .collect();
    batch_inversion(&mut denominators);

    let result: BlsScalar = (0..non_zero_evaluations.len())
        .into_par_iter()
        .map(|i| {
            let eval_index = non_zero_evaluations[i];
            let eval = evaluations[eval_index];

            denominators[i] * eval
        })
        .sum();

    result * numerator
}<|MERGE_RESOLUTION|>--- conflicted
+++ resolved
@@ -548,10 +548,7 @@
             self.h_1_comm.0,
             self.h_2_comm.0,
             self.p_comm.0,
-<<<<<<< HEAD
-=======
             &omega_inv,
->>>>>>> 57614874
         );
 
         verifier_key.permutation.compute_linearisation_commitment(
