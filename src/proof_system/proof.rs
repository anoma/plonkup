--- conflicted
+++ resolved
@@ -250,41 +250,12 @@
         // Compute first lagrange polynomial evaluated at `z_challenge`
         let l1_eval = compute_first_lagrange_evaluation(&domain, &z_h_eval, &z_challenge);
 
-<<<<<<< HEAD
         let table_comm = Commitment(G1Affine::from(
             verifier_key.lookup.table_1.0
                 + verifier_key.lookup.table_2.0 * zeta
                 + verifier_key.lookup.table_3.0 * zeta * zeta
                 + verifier_key.lookup.table_4.0 * zeta * zeta * zeta,
         ));
-=======
-        // Compress table into vector of single elements
-        let mut compressed_t: Vec<BlsScalar> = lookup_table
-            .0
-            .iter()
-            .map(|arr| arr[0] + arr[1] * zeta + arr[2] * zeta * zeta + arr[3] * zeta * zeta * zeta)
-            .collect();
-
-        // Sort table so we can be sure to choose an element that is not the highest or lowest
-        compressed_t.sort();
-        let second_element = compressed_t[1];
-
-        // Pad the table to the correct size with an element that is not the highest or lowest
-        let pad = vec![second_element; domain.size() - compressed_t.len()];
-        compressed_t.extend(pad);
-
-        // Sort again to return t to sorted state
-        // There may be a better way of inserting the padding so the sort does not need to happen twice
-        compressed_t.sort();
-
-        let compressed_t_multiset = MultiSet(compressed_t);
-
-        // Compute table poly
-        let t = Polynomial::from_coefficients_vec(domain.ifft(&compressed_t_multiset.0.as_slice()));
-
-        let table_eval = t.evaluate(&z_challenge);
-        let table_next_eval = t.evaluate(&(z_challenge * domain.group_gen));
->>>>>>> c31b7a01
 
         // Compute quotient polynomial evaluated at `z_challenge`
         let t_eval = self.compute_quotient_evaluation(
@@ -347,13 +318,8 @@
             ),
             &z_challenge,
             l1_eval,
-<<<<<<< HEAD
             self.evaluations.table_eval,
             self.evaluations.table_next_eval,
-=======
-            table_eval,
-            table_next_eval,
->>>>>>> c31b7a01
             &verifier_key,
         );
 
@@ -386,10 +352,8 @@
         aggregate_proof.add_part((self.evaluations.f_eval, self.f_comm));
         aggregate_proof.add_part((self.evaluations.h_1_eval, self.h_1_comm));
         aggregate_proof.add_part((self.evaluations.h_2_eval, self.h_2_comm));
-<<<<<<< HEAD
         aggregate_proof.add_part((self.evaluations.table_eval, table_comm));
-=======
->>>>>>> c31b7a01
+
         // Flatten proof with opening challenge
         let flattened_proof_a = aggregate_proof.flatten(transcript);
 
@@ -446,13 +410,6 @@
         // Compute powers of alpha_1
         let l_sep_2 = lookup_sep_challenge.square();
         let l_sep_3 = lookup_sep_challenge * l_sep_2;
-<<<<<<< HEAD
-=======
-
-        // Compute power of zeta
-        let zeta_sq = zeta.square();
-        let zeta_cu = zeta_sq * zeta;
->>>>>>> c31b7a01
 
         // Compute common term
         let epsilon_one_plus_delta = epsilon * (BlsScalar::one() + delta);
@@ -481,23 +438,17 @@
         let c = l1_eval * alpha_sq;
 
         // l_1(z) * alpha_1^2
-        let e = l1_eval * l_sep_2;
+        let d = l1_eval * l_sep_2;
 
         // p_eval * (epsilon( 1+ delta) + h_1_eval + delta * h_2_eval)(epsilon( 1+ delta) + delta * h_1_next_eval) * alpha_1^3
-        let f_0 = epsilon_one_plus_delta
+        let e_0 = epsilon_one_plus_delta
             + self.evaluations.h_1_eval
             + (delta * self.evaluations.h_2_eval);
-        let f_1 = epsilon_one_plus_delta + (delta * self.evaluations.h_1_next_eval);
-        let f = self.evaluations.lookup_perm_eval * f_0 * f_1 * l_sep_3;
+        let e_1 = epsilon_one_plus_delta + (delta * self.evaluations.h_1_next_eval);
+        let e = self.evaluations.lookup_perm_eval * e_0 * e_1 * l_sep_3;
 
         // Return t_eval
-<<<<<<< HEAD
-        (a - b - c //+ d
-             - e - f)
-            * z_h_eval.invert().unwrap()
-=======
-        (a - b - c + d - e - f) * z_h_eval.invert().unwrap()
->>>>>>> c31b7a01
+        (a - b - c - d - e) * z_h_eval.invert().unwrap()
     }
 
     fn compute_quotient_commitment(&self, z_challenge: &BlsScalar, n: usize) -> Commitment {
