--- conflicted
+++ resolved
@@ -598,12 +598,8 @@
     use super::super::helper::*;
     use super::*;
     use crate::commitment_scheme::kzg10::PublicParameters;
-<<<<<<< HEAD
-    use crate::plookup::PreprocessedTable4Arity;
-=======
     use crate::constraint_system::helper::gadget_plookup_tester;
     use crate::plookup::{PlookupTable4Arity, PreprocessedTable4Arity};
->>>>>>> 94ec0972
     use crate::proof_system::{Prover, Verifier};
 
     #[test]
@@ -719,9 +715,6 @@
             },
             512,
         );
-<<<<<<< HEAD
-
-=======
         assert!(res.is_ok());
     }
 
@@ -768,13 +761,10 @@
             65,
             t,
         );
->>>>>>> 94ec0972
         assert!(res.is_ok());
     }
 
     #[test]
-<<<<<<< HEAD
-=======
     #[should_panic]
     fn test_gadget_fail() {
         let mut t = PlookupTable4Arity::new();
@@ -847,7 +837,6 @@
     }
 
     #[test]
->>>>>>> 94ec0972
     fn test_plookup_full() {
         let public_parameters = PublicParameters::setup(2 * 30, &mut rand::thread_rng()).unwrap();
         let mut composer = StandardComposer::new();
@@ -904,22 +893,7 @@
     }
 
     #[test]
-<<<<<<< HEAD
-    /// Tests that a circuit initially has 3 gates
-    fn test_initial_circuit_size() {
-        let composer: StandardComposer = StandardComposer::new();
-        // Circuit size is n+3 because
-        // - We have an extra gate which forces the first witness to be zero. This is used when the advice wire is not being used.
-        // - We have two gates which ensure that the permutation polynomial is not the identity and
-        // - Another gate which ensures that the selector polynomials are not all zeroes
-        assert_eq!(3, composer.total_size())
-    }
-
-    #[test]
-    // XXX: Move this to integration tests
-=======
     #[ignore]
->>>>>>> 94ec0972
     fn test_plookup_proof() {
         let public_parameters = PublicParameters::setup(2 * 30, &mut rand::thread_rng()).unwrap();
 
