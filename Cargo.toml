--- conflicted
+++ resolved
@@ -21,15 +21,8 @@
 edition = "2018"
 
 [dependencies]
-<<<<<<< HEAD
-bigint = "4.4.3"
-merlin = "2.0.0"
-rand = "0.7"
-rand_core = {version="0.5", default-features=false}
-=======
 merlin = {version = "3.0", default-features = false}
 rand_core = {version="0.6", default-features=false}
->>>>>>> d3412cec
 dusk-bytes = "0.1"
 dusk-bls12_381 = {version = "0.8", default-features = false, features = ["groups", "pairings", "endo"]}
 dusk-jubjub = {version = "0.10", default-features = false}
@@ -38,13 +31,8 @@
 rayon = {version = "1.3", optional = true}
 cfg-if = "1.0"
 # Dusk related deps for WASMI serde
-<<<<<<< HEAD
-canonical = {version = "0.5", optional = true}
-more-asserts = "0.2.1"
-=======
 canonical = {version = "0.6", optional = true}
 canonical_derive = {version = "0.6", optional = true}
->>>>>>> d3412cec
 
 [dev-dependencies]
 tempdir = "0.3"
